--- conflicted
+++ resolved
@@ -23,19 +23,6 @@
         todo!()
     }
 }
-
-<<<<<<< HEAD
-pub struct BlockHeader {
-    // parents_hash: Vec<Hash>,
-}
-
-pub struct Block {
-    _header: BlockHeader,
-}
-
-#[derive(PartialEq, Eq, Debug)]
-=======
->>>>>>> 797fca61
 pub enum NetworkRequest {
     Broadcast(RequestPayload),
     SendTo(PeerId, RequestPayload),
@@ -64,13 +51,8 @@
 }
 
 pub type TxBatch = Vec<Transaction>;
-<<<<<<< HEAD
-pub type Digest = Vec<u8>;
-pub type PublicKey = String;
-=======
 pub type Digest = [u8; 32];
 pub type PublicKey = Vec<u8>;
->>>>>>> 797fca61
 pub type WorkerId = u32;
 pub type Stake = u64;
 pub type Round = u64;
