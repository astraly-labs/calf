use std::collections::HashSet;

use super::{
<<<<<<< HEAD
    batch::Batch,
    block_header::BlockHeader,
    certificate::{Certificate, CertificateId},
    signing::SignedType,
    traits::AsBytes,
    transaction::Transaction,
    vote::Vote,
    Acknowledgment, Digest, HeaderId, RequestId, WorkerId,
=======
    batch::Batch, block_header::BlockHeader, certificate::Certificate, signing::SignedType,
    traits::Hash, transaction::Transaction, vote::Vote, Acknowledgment, Digest, RequestId,
    WorkerId,
>>>>>>> abffa9e3
};
use derive_more::derive::Constructor;
use libp2p::PeerId;
use serde::{Deserialize, Serialize};

<<<<<<< HEAD
#[derive(Debug, PartialEq, Eq, Hash)]
=======
/// Represents a network request with different modes of sending.
#[derive(Debug, PartialEq, Eq)]
>>>>>>> abffa9e3
pub enum NetworkRequest {
    /// Broadcast a payload to all peers.
    Broadcast(RequestPayload),
    /// Broadcast a payload to a random subset of peers.
    LuckyBroadcast(RequestPayload),
    /// Send a payload to a specific peer.
    SendTo(PeerId, RequestPayload),
    /// Send a payload to the primary node.
    SendToPrimary(RequestPayload),
}

<<<<<<< HEAD
#[derive(Debug, Serialize, Deserialize, Clone, PartialEq, Eq, Hash)]
=======
/// Represents the payloads that can be included in a network request.
#[derive(Debug, Serialize, Deserialize, Clone, PartialEq, Eq)]
>>>>>>> abffa9e3
pub enum RequestPayload {
    Batch(Batch<Transaction>),
    /// An acknowledgment message for a batch.
    Acknowledgment(Acknowledgment),
    /// A digest of a transactions batch.
    Digest(Digest),
    /// A block header.
    Header(BlockHeader),
    /// A certificate validating a header.
    Certificate(Certificate),
    /// A vote for a header.
    Vote(Vote),
    SyncRequest(SyncRequest),
    SyncResponse(SyncResponse),
}

<<<<<<< HEAD
#[derive(Debug, Serialize, Deserialize, Clone, PartialEq, Eq, Hash)]
=======

impl RequestPayload {
    pub fn id(&self) -> anyhow::Result<RequestId> {
        let ser = bincode::serialize(&self)?;
        Ok(ser.digest())
    }

    pub fn inner(self) -> Box<dyn std::any::Any + 'static> {
        match self {
            RequestPayload::Header(header) => Box::new(header),
            RequestPayload::Certificate(cert) => Box::new(cert),
            RequestPayload::Batch(batch) => Box::new(batch),
            RequestPayload::Vote(vote) => Box::new(vote),
            RequestPayload::Acknowledgment(ack) => Box::new(ack),
            RequestPayload::Digest(digest) => Box::new(digest),
            RequestPayload::SyncRequest(sync_req) => Box::new(sync_req),
            RequestPayload::SyncResponse(sync_resp) => Box::new(sync_resp),
        }
    }
    pub fn inner_id(&self) -> anyhow::Result<Digest> {
        match self {
            RequestPayload::Header(header) => Ok(header.id()),
            RequestPayload::Certificate(cert) => Ok(cert.digest()),
            RequestPayload::Batch(batch) => Ok(batch.digest()),
            RequestPayload::Vote(vote) => Ok(vote.digest()),
            RequestPayload::Acknowledgment(ack) => Ok(ack.digest()),
            RequestPayload::Digest(digest) => Ok(*digest),
            _ => Err(anyhow::anyhow!("Invalid payload type")),
        }
    }
}

///A specific request to ask some data from a peer, the peer will answer with a SyncResponse (exept for SyncDigests)
#[derive(Debug, Serialize, Deserialize, Clone, PartialEq, Eq)]
>>>>>>> abffa9e3
pub enum SyncRequest {
    Certificates(Vec<Digest>),
    BlockHeaders(Vec<Digest>),
    Batches(Vec<Digest>),
    /// Ask a worker to get the batch corresponding to a digest contained in a header. When the worker get the batches, it send the digests to his primary.
    SyncDigests(Vec<Digest>),
}

<<<<<<< HEAD
impl AsBytes for SyncRequest {
    fn bytes(&self) -> Vec<u8> {
        // Serialize self using bincode
        bincode::serialize(self).expect("Failed to serialize SyncRequest")
    }
}

#[derive(Debug, Serialize, Deserialize, Clone, PartialEq, Eq, Hash)]
pub enum SyncResponse {
    Success(RequestId, SyncData),
    Partial(RequestId, SyncData),
    Failure,
}

#[derive(Debug, Serialize, Deserialize, Clone, PartialEq, Eq, Hash)]
=======
impl SyncRequest {
    pub fn keys(&self) -> Vec<Digest> {
        match self {
            SyncRequest::Certificates(keys) => keys.clone(),
            SyncRequest::BlockHeaders(keys) => keys.clone(),
            SyncRequest::Batches(keys) => keys.clone(),
            SyncRequest::SyncDigests(keys) => keys.clone(),
        }
    }
    pub fn remove_reached(&mut self, reached: HashSet<Digest>) {
        match self {
            SyncRequest::Certificates(keys) => {
                *keys = keys
                    .iter()
                    .cloned()
                    .filter(|key| !reached.contains(key))
                    .collect()
            }
            SyncRequest::BlockHeaders(keys) => {
                *keys = keys
                    .iter()
                    .cloned()
                    .filter(|key| !reached.contains(key))
                    .collect()
            }
            SyncRequest::Batches(keys) => {
                *keys = keys
                    .iter()
                    .cloned()
                    .filter(|key| !reached.contains(key))
                    .collect()
            }
            SyncRequest::SyncDigests(keys) => {
                *keys = keys
                    .iter()
                    .cloned()
                    .filter(|key| !reached.contains(key))
                    .collect()
            }
        }
    }
}

///A response to a SyncRequest, the requestId is the hash of the SyncRequest.
#[derive(Debug, Serialize, Deserialize, Clone, PartialEq, Eq)]
pub enum SyncResponse {
    ///All the asked data found
    Success(RequestId, SyncData),
    ///Only a subset of the requested data found
    Partial(RequestId, SyncData),
    ///None of the requested data found
    Failure(RequestId),
}

impl SyncResponse {
    pub fn id(&self) -> RequestId {
        match self {
            SyncResponse::Success(id, _) => *id,
            SyncResponse::Partial(id, _) => *id,
            SyncResponse::Failure(id) => *id,
        }
    }
    pub fn is_success(&self) -> bool {
        matches!(self, SyncResponse::Success(_, _))
    }
}

///The data corresponding to the ids in the SyncRequest
#[derive(Debug, Serialize, Deserialize, Clone, PartialEq, Eq)]
>>>>>>> abffa9e3
pub enum SyncData {
    Certificates(Vec<Certificate>),
    Headers(Vec<BlockHeader>),
    Batches(Vec<Batch<Transaction>>),
<<<<<<< HEAD
=======
}

impl SyncData {
    pub fn into_payloads(&self) -> Vec<RequestPayload> {
        match self {
            SyncData::Certificates(certs) => certs
                .iter()
                .map(|cert| RequestPayload::Certificate(cert.clone()))
                .collect(),
            SyncData::Headers(headers) => headers
                .iter()
                .map(|header| RequestPayload::Header(header.clone()))
                .collect(),
            SyncData::Batches(batches) => batches
                .iter()
                .map(|batch| RequestPayload::Batch(batch.clone()))
                .collect(),
        }
    }
>>>>>>> abffa9e3
}

/// An object received by a peer.
#[derive(Clone, Debug, Constructor)]
pub struct ReceivedObject<T> {
    /// The object that was received.
    pub object: T,
    /// The id of the peer that sent the object.
    pub sender: PeerId,
}

#[derive(Debug, Serialize, Deserialize, Clone)]
pub enum IdentifyInfo {
    Worker(WorkerId),
    Primary(PrimaryInfo),
}

#[derive(Debug, Serialize, Deserialize, Clone)]
pub struct WorkerInfo {
    pub id: WorkerId,
    pub signature: SignedType<PeerId>,
    pub authority_pubkey: String,
}

#[derive(Debug, Serialize, Deserialize, Clone)]
pub struct PrimaryInfo {
    pub signature: SignedType<PeerId>,
    pub authority_pubkey: String,
}<|MERGE_RESOLUTION|>--- conflicted
+++ resolved
@@ -1,31 +1,21 @@
 use std::collections::HashSet;
 
 use super::{
-<<<<<<< HEAD
     batch::Batch,
     block_header::BlockHeader,
-    certificate::{Certificate, CertificateId},
+    certificate::Certificate,
     signing::SignedType,
-    traits::AsBytes,
+    traits::{AsBytes, Hash},
     transaction::Transaction,
     vote::Vote,
-    Acknowledgment, Digest, HeaderId, RequestId, WorkerId,
-=======
-    batch::Batch, block_header::BlockHeader, certificate::Certificate, signing::SignedType,
-    traits::Hash, transaction::Transaction, vote::Vote, Acknowledgment, Digest, RequestId,
-    WorkerId,
->>>>>>> abffa9e3
+    Acknowledgment, Digest, RequestId, WorkerId,
 };
 use derive_more::derive::Constructor;
 use libp2p::PeerId;
 use serde::{Deserialize, Serialize};
 
-<<<<<<< HEAD
+/// Represents a network request with different modes of sending.
 #[derive(Debug, PartialEq, Eq, Hash)]
-=======
-/// Represents a network request with different modes of sending.
-#[derive(Debug, PartialEq, Eq)]
->>>>>>> abffa9e3
 pub enum NetworkRequest {
     /// Broadcast a payload to all peers.
     Broadcast(RequestPayload),
@@ -37,12 +27,8 @@
     SendToPrimary(RequestPayload),
 }
 
-<<<<<<< HEAD
-#[derive(Debug, Serialize, Deserialize, Clone, PartialEq, Eq, Hash)]
-=======
 /// Represents the payloads that can be included in a network request.
-#[derive(Debug, Serialize, Deserialize, Clone, PartialEq, Eq)]
->>>>>>> abffa9e3
+#[derive(Debug, Serialize, Deserialize, Clone, PartialEq, Eq, Hash)]
 pub enum RequestPayload {
     Batch(Batch<Transaction>),
     /// An acknowledgment message for a batch.
@@ -59,10 +45,6 @@
     SyncResponse(SyncResponse),
 }
 
-<<<<<<< HEAD
-#[derive(Debug, Serialize, Deserialize, Clone, PartialEq, Eq, Hash)]
-=======
-
 impl RequestPayload {
     pub fn id(&self) -> anyhow::Result<RequestId> {
         let ser = bincode::serialize(&self)?;
@@ -95,8 +77,7 @@
 }
 
 ///A specific request to ask some data from a peer, the peer will answer with a SyncResponse (exept for SyncDigests)
-#[derive(Debug, Serialize, Deserialize, Clone, PartialEq, Eq)]
->>>>>>> abffa9e3
+#[derive(Debug, Serialize, Deserialize, Clone, PartialEq, Eq, Hash)]
 pub enum SyncRequest {
     Certificates(Vec<Digest>),
     BlockHeaders(Vec<Digest>),
@@ -105,23 +86,6 @@
     SyncDigests(Vec<Digest>),
 }
 
-<<<<<<< HEAD
-impl AsBytes for SyncRequest {
-    fn bytes(&self) -> Vec<u8> {
-        // Serialize self using bincode
-        bincode::serialize(self).expect("Failed to serialize SyncRequest")
-    }
-}
-
-#[derive(Debug, Serialize, Deserialize, Clone, PartialEq, Eq, Hash)]
-pub enum SyncResponse {
-    Success(RequestId, SyncData),
-    Partial(RequestId, SyncData),
-    Failure,
-}
-
-#[derive(Debug, Serialize, Deserialize, Clone, PartialEq, Eq, Hash)]
-=======
 impl SyncRequest {
     pub fn keys(&self) -> Vec<Digest> {
         match self {
@@ -165,8 +129,20 @@
     }
 }
 
+impl AsBytes for SyncRequest {
+    fn bytes(&self) -> Vec<u8> {
+        match bincode::serialize(self) {
+            Ok(bytes) => bytes,
+            Err(e) => {
+                tracing::error!("Error serializing SyncRequest: {:?}", e);
+                vec![]
+            }
+        }
+    }
+}
+
 ///A response to a SyncRequest, the requestId is the hash of the SyncRequest.
-#[derive(Debug, Serialize, Deserialize, Clone, PartialEq, Eq)]
+#[derive(Debug, Serialize, Deserialize, Clone, PartialEq, Eq, Hash)]
 pub enum SyncResponse {
     ///All the asked data found
     Success(RequestId, SyncData),
@@ -190,14 +166,11 @@
 }
 
 ///The data corresponding to the ids in the SyncRequest
-#[derive(Debug, Serialize, Deserialize, Clone, PartialEq, Eq)]
->>>>>>> abffa9e3
+#[derive(Debug, Serialize, Deserialize, Clone, PartialEq, Eq, Hash)]
 pub enum SyncData {
     Certificates(Vec<Certificate>),
     Headers(Vec<BlockHeader>),
     Batches(Vec<Batch<Transaction>>),
-<<<<<<< HEAD
-=======
 }
 
 impl SyncData {
@@ -217,7 +190,6 @@
                 .collect(),
         }
     }
->>>>>>> abffa9e3
 }
 
 /// An object received by a peer.
