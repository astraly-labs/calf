pub mod dag_processor;
pub mod digests_receiver;
pub mod header_builder;
pub mod header_elector;
pub mod sync_tracker;
pub mod test_utils;

use anyhow::Context;
use clap::{command, Parser};
use dag_processor::DagProcessor;
use derive_more::{AsMut, AsRef, Deref, DerefMut};
use digests_receiver::DigestReceiver;
use header_builder::HeaderBuilder;
use header_elector::HeaderElector;
use libp2p::identity::ed25519;
use std::{
    collections::{HashMap, HashSet},
    path::PathBuf,
    sync::Arc,
};
use sync_tracker::SyncTracker;
use tokio::sync::{mpsc, watch, Mutex, RwLock};
use tokio_util::sync::CancellationToken;

use crate::{
<<<<<<< HEAD
    db, network::{
        primary::{PrimaryConnector, PrimaryPeers}, Network, PrimaryNetwork
    }, settings::parser::{Committee, FileLoader as _}, synchroniser::feeder::Feeder, types::{
        agents::{BaseAgent, LoadableFromSettings, Settings},
        certificate::Certificate,
        Digest, Round,
    }, utils::{self, CircularBuffer}, CHANNEL_SIZE
=======
    db,
    network::{
        primary::{PrimaryConnector, PrimaryPeers},
        Network, PrimaryNetwork,
    },
    settings::parser::{Committee, FileLoader as _},
    synchronizer::fetcher::{Fetcher, MAX_CONCURENT_FETCH_TASKS},
    types::{
        agents::{BaseAgent, LoadableFromSettings, Settings}, batch::BatchId, certificate::Certificate, sync::SyncStatus, Round
    },
    utils::{self, CircularBuffer},
    CHANNEL_SIZE,
>>>>>>> abffa9e3
};

const MAX_DIGESTS_IN_HEADER: usize = 10;

/// CLI arguments for Primary
#[derive(Parser, Debug)]
#[command(author, version, about, long_about = None)]
pub struct PrimaryArgs {
    /// Path to the database directory
    #[arg(short, long, default_value = "db")]
    pub db_path: PathBuf,
    /// Path to the keypair file
    #[arg(short, long, default_value = "keypair")]
    pub keypair_path: PathBuf,
    /// Path to the validator keypair file
    #[arg(short, long, default_value = "validator_keypair")]
    pub validator_keypair_path: PathBuf,
}

/// Settings for `Primary`
#[derive(Debug, AsRef, AsMut, Deref, DerefMut)]
pub struct PrimarySettings {
    #[as_ref]
    #[as_mut]
    #[deref]
    #[deref_mut]
    pub base: Settings,
}

impl LoadableFromSettings for PrimarySettings {
    fn load() -> anyhow::Result<Self> {
        // This won't be called directly anymore, but you might want to keep it
        // for backward compatibility or testing
        let cli = PrimaryArgs::parse();
        Ok(Self {
            base: Settings {
                db_path: cli.db_path,
                keypair_path: cli.keypair_path,
                validator_keypair_path: cli.validator_keypair_path,
            },
        })
    }
}

#[derive(Debug)]
pub(crate) struct Primary {
    commitee: Committee,
    keypair: ed25519::Keypair,
    validator_keypair: ed25519::Keypair,
    db: Arc<db::Db>,
}

#[async_trait::async_trait]
impl BaseAgent for Primary {
    const AGENT_NAME: &'static str = "worker";
    type Settings = PrimarySettings;

    async fn from_settings(settings: Self::Settings) -> anyhow::Result<Self> {
        let db = Arc::new(db::Db::new(settings.base.db_path)?);
        let commitee = Committee::load_from_file("committee.json")?;
        let keypair = utils::read_keypair_from_file(&settings.base.keypair_path)
            .context("Failed to read keypair from file")?
            .try_into_ed25519()?;
        let validator_keypair =
            utils::read_keypair_from_file(&settings.base.validator_keypair_path)
                .context("Failed to read keypair from file")?
                .try_into_ed25519()?;

        Ok(Self {
            commitee,
            db,
            keypair,
            validator_keypair,
        })
    }

    async fn run(mut self) {
        let (network_tx, network_rx) = mpsc::channel(CHANNEL_SIZE);
        let (round_tx, round_rx) =
            watch::channel::<(Round, HashSet<Certificate>)>((0, HashSet::new()));
<<<<<<< HEAD
        let (connector, digests_rx, header_rx, vote_rx, peers_certificates_rx, sync_req_rx) =
=======
        let (connector, digests_rx, header_rx, vote_rx, peers_certificates_rx, sync_responses_rx) =
>>>>>>> abffa9e3
            PrimaryConnector::new(CHANNEL_SIZE);
        let (certificates_tx, certificates_rx) = mpsc::channel(CHANNEL_SIZE);

        let (orphans_tx, orphans_rx) = mpsc::channel(CHANNEL_SIZE);
        let (missing_headers_tx, missing_headers_rx) = mpsc::channel(CHANNEL_SIZE);
        let (incomplete_headers_tx, incomplete_headers_rx) = mpsc::channel(CHANNEL_SIZE);
        let (received_certificates_tx, received_certificates_rx) = mpsc::channel(CHANNEL_SIZE);

        let (sync_status_tx, sync_status_rx) = watch::channel(SyncStatus::Complete);
        let (fetcher_commands_tx, fetcher_commands_rx) = mpsc::channel(CHANNEL_SIZE);

        let (sync_reset_trigger_tx, sync_reset_trigger_rx) = mpsc::channel(CHANNEL_SIZE);

        let digests_buffer = Arc::new(Mutex::new(CircularBuffer::<BatchId>::new(
            MAX_DIGESTS_IN_HEADER,
        )));
        let cancellation_token = CancellationToken::new();

        let peers = Arc::new(RwLock::new(PrimaryPeers {
            authority_pubkey: hex::encode(self.validator_keypair.public().to_bytes()),
            workers: vec![],
            primaries: HashMap::new(),
            established: HashMap::new(),
        }));

        tracing::info!(
            "launched with validator keypair: {}",
            hex::encode(self.validator_keypair.public().to_bytes())
        );

        let digests_receiver_handle = DigestReceiver::spawn(
            cancellation_token.clone(),
            digests_rx.resubscribe(),
            digests_buffer.clone(),
            self.db.clone(),
        );

        let header_builder_handle = HeaderBuilder::spawn(
            cancellation_token.clone(),
            network_tx.clone(),
            certificates_tx,
            self.keypair.clone(),
            self.db.clone(),
            round_rx.clone(),
            vote_rx.resubscribe(),
            digests_buffer.clone(),
            self.commitee.clone(),
            sync_status_rx,
        );

        let header_elector_handle = HeaderElector::spawn(
            cancellation_token.clone(),
            network_tx.clone(),
            header_rx.resubscribe(),
            round_rx.clone(),
            self.validator_keypair.clone(),
            self.db.clone(),
            self.commitee.clone(),
            incomplete_headers_tx,
        );

        let network_handle = Network::<PrimaryNetwork, PrimaryConnector, PrimaryPeers>::spawn(
            self.commitee.clone(),
            connector.clone(),
            self.keypair.clone(),
            self.keypair.clone(),
            peers.clone(),
            network_rx,
            cancellation_token.clone(),
        );

        let dag_processor_handle = DagProcessor::spawn(
            cancellation_token.clone(),
            peers_certificates_rx,
            certificates_rx,
            received_certificates_tx,
            orphans_tx,
            missing_headers_tx,
            round_tx,
            self.commitee.clone(),
            self.db.clone(),
            sync_reset_trigger_tx,
        );

        let sync_tracker_handle = SyncTracker::spawn(
            cancellation_token.clone(),
            received_certificates_rx,
            header_rx.resubscribe(),
            digests_rx.resubscribe(),
            orphans_rx,
            incomplete_headers_rx,
            missing_headers_rx,
            fetcher_commands_tx,
            sync_status_tx,
            sync_reset_trigger_rx,
            connector.clone(),
            self.db.clone(),
        );

        let fetcher_handle = Fetcher::spawn(
            cancellation_token.clone(),
            network_tx.clone(),
            fetcher_commands_rx,
            sync_responses_rx,
            connector.clone(),
            MAX_CONCURENT_FETCH_TASKS,
        );

        let feeder_handle = Feeder::spawn(
            cancellation_token.clone(),
            sync_req_rx,
            network_tx.clone(),
            self.db.clone(),
        );

        let res = tokio::try_join!(
            fetcher_handle,
            sync_tracker_handle,
            network_handle,
            digests_receiver_handle,
            header_builder_handle,
            header_elector_handle,
            dag_processor_handle,
            feeder_handle,
        );
        match res {
            Ok(_) => tracing::info!("Primary exited successfully"),
            Err(e) => tracing::error!("Primary exited with error: {:?}", e),
        }
    }
}<|MERGE_RESOLUTION|>--- conflicted
+++ resolved
@@ -23,28 +23,23 @@
 use tokio_util::sync::CancellationToken;
 
 use crate::{
-<<<<<<< HEAD
-    db, network::{
-        primary::{PrimaryConnector, PrimaryPeers}, Network, PrimaryNetwork
-    }, settings::parser::{Committee, FileLoader as _}, synchroniser::feeder::Feeder, types::{
-        agents::{BaseAgent, LoadableFromSettings, Settings},
-        certificate::Certificate,
-        Digest, Round,
-    }, utils::{self, CircularBuffer}, CHANNEL_SIZE
-=======
     db,
     network::{
         primary::{PrimaryConnector, PrimaryPeers},
         Network, PrimaryNetwork,
     },
     settings::parser::{Committee, FileLoader as _},
+    synchronizer::feeder::Feeder,
     synchronizer::fetcher::{Fetcher, MAX_CONCURENT_FETCH_TASKS},
     types::{
-        agents::{BaseAgent, LoadableFromSettings, Settings}, batch::BatchId, certificate::Certificate, sync::SyncStatus, Round
+        agents::{BaseAgent, LoadableFromSettings, Settings},
+        batch::BatchId,
+        certificate::Certificate,
+        sync::SyncStatus,
+        Digest, Round,
     },
     utils::{self, CircularBuffer},
     CHANNEL_SIZE,
->>>>>>> abffa9e3
 };
 
 const MAX_DIGESTS_IN_HEADER: usize = 10;
@@ -125,12 +120,15 @@
         let (network_tx, network_rx) = mpsc::channel(CHANNEL_SIZE);
         let (round_tx, round_rx) =
             watch::channel::<(Round, HashSet<Certificate>)>((0, HashSet::new()));
-<<<<<<< HEAD
-        let (connector, digests_rx, header_rx, vote_rx, peers_certificates_rx, sync_req_rx) =
-=======
-        let (connector, digests_rx, header_rx, vote_rx, peers_certificates_rx, sync_responses_rx) =
->>>>>>> abffa9e3
-            PrimaryConnector::new(CHANNEL_SIZE);
+        let (
+            connector,
+            digests_rx,
+            header_rx,
+            vote_rx,
+            peers_certificates_rx,
+            sync_req_rx,
+            sync_responses_rx,
+        ) = PrimaryConnector::new(CHANNEL_SIZE);
         let (certificates_tx, certificates_rx) = mpsc::channel(CHANNEL_SIZE);
 
         let (orphans_tx, orphans_rx) = mpsc::channel(CHANNEL_SIZE);
