<<<<<<< HEAD
use core::panic;
use libp2p::PeerId;
use std::{
    collections::{HashMap, HashSet},
    sync::Arc,
};
=======
use libp2p::PeerId;
use std::sync::Arc;
>>>>>>> 797fca61
use tokio::task::JoinHandle;
use tokio_util::sync::CancellationToken;

use crate::{
    db::Db,
    types::{NetworkRequest, ReceivedAcknowledgment, RequestPayload, TxBatch},
};

#[derive(Debug)]
struct WaitingBatch {
    acknowledgers: HashSet<PeerId>,
    batch: TxBatch,
    digest: blake3::Hash,
    timestamp: tokio::time::Instant,
}

impl WaitingBatch {
    fn new(batch: TxBatch) -> anyhow::Result<Self> {
        let digest = blake3::hash(&bincode::serialize(&batch)?);
        Ok(Self {
            acknowledgers: HashSet::new(),
            batch,
            digest,
            timestamp: tokio::time::Instant::now(),
        })
    }
}

pub struct QuorumWaiter {
    batches_rx: tokio::sync::broadcast::Receiver<TxBatch>,
    acknowledgments_rx: tokio::sync::mpsc::Receiver<ReceivedAcknowledgment>,
    quorum_threshold: u32,
    digest_tx: tokio::sync::mpsc::Sender<NetworkRequest>,
    db: Arc<Db>,
    quorum_timeout: u128,
}

impl QuorumWaiter {
    #[must_use]
    pub fn spawn(
        batches_rx: tokio::sync::broadcast::Receiver<TxBatch>,
        acknowledgments_rx: tokio::sync::mpsc::Receiver<ReceivedAcknowledgment>,
        digest_tx: tokio::sync::mpsc::Sender<NetworkRequest>,
        db: Arc<Db>,
        quorum_threshold: u32,
        quorum_timeout: u128,
        cancellation_token: CancellationToken,
    ) -> JoinHandle<()> {
        tokio::spawn(async move {
            let res = cancellation_token
                .run_until_cancelled(
                    Self {
                        batches_rx,
                        acknowledgments_rx,
                        quorum_threshold,
                        digest_tx,
                        db,
                        quorum_timeout,
                    }
                    .run(),
                )
                .await;

            match res {
                Some(res) => {
                    match res {
                        Ok(_) => {
                            tracing::info!("Quorum Waiter finnished successfully");
                        }
                        Err(e) => {
                            tracing::error!("Quorum Waiter finished with error: {:?}", e);
                        }
                    };
                    cancellation_token.cancel();
                }
                None => {
                    tracing::info!("Quorum Waiter cancelled");
                }
            }
        })
    }

    pub async fn run(mut self) -> anyhow::Result<()> {
        let mut batches = vec![];
        loop {
            tokio::select! {
                Ok(batch) = self.batches_rx.recv() => {
                    let waiting_batch = match WaitingBatch::new(batch) {
                        Ok(waiting_batch) => waiting_batch,
                        Err(_) => {
                            continue;
                        }
                    };
                    if !batches.iter().any(|elm: &WaitingBatch| {
                        elm.digest.as_bytes() == waiting_batch.digest.as_bytes()
                    }) {
                        batches.push(waiting_batch);
                        tracing::debug!("Received new batch");
                    }
                    let now = tokio::time::Instant::now();
                    //perfectible ? rayon ? une "liste de timers" ?
                    for i in 0..batches.len() {
                        if now.duration_since(batches[i].timestamp).as_millis() > self.quorum_timeout {
                            tracing::debug!("Batch timed out: {:?}", batches[i].digest);
                            batches.remove(i);
                        }
                    }
                },
                Some(ack) = self.acknowledgments_rx.recv() => {
                    let (ack, sender) = (ack.acknoledgement, ack.sender);
                    match batches.iter().position(|b| b.digest.as_bytes() == ack.as_slice()) {
                        Some(batch_index) => {
                            let batch = &mut batches[batch_index];
<<<<<<< HEAD
                                if !batch.acknowledgers.insert(sender) {
                                    tracing::warn!("Duplicate acknowledgment from peer: {:?}", sender);
                                }
                                if batch.acknowledgers.len() as u32 >= self.quorum_threshold {
                                    self.digest_tx.send(batch.digest).await?;
                                    let _ = self.insert_batch_in_db(batches.remove(batch_index));
=======
                            batch.ack_number += 1;
                            if batch.ack_number >= self.quorum_threshold {
                                tracing::info!("Batch is now confirmed: {:?}", batch.digest);
                                let primary_id = PeerId::from_bytes(&[0;32])?; // TODO: get primary id
                                self.digest_tx.send(NetworkRequest::SendTo(primary_id, RequestPayload::Digest(*batch.digest.as_bytes()))).await?;
                                match self.db.insert(crate::db::Column::Batches, &batch.digest.to_string(), &batch.batch) {
                                    Ok(_) => {
                                        tracing::info!("Batch inserted in DB");
                                    },
                                    Err(e) => {
                                        tracing::error!("Failed to insert batch in DB: {:?}", e);
                                    }
>>>>>>> 797fca61
                                }
                        },
                        _ => {}
                    };
                }
                else => {
                    tracing::error!("all senders dropped");
                    break Err(anyhow::anyhow!("all senders dropped"));
                }
            }
        }
    }

    fn insert_batch_in_db(&mut self, batch: WaitingBatch) -> anyhow::Result<()> {
        match self.db.insert(
            crate::db::Column::Batches,
            &batch.digest.to_string(),
            &batch.batch,
        ) {
            Ok(_) => {
                tracing::info!("Batch inserted in DB");
                Ok(())
            }
            Err(e) => {
                tracing::error!("Failed to insert batch in DB: {:?}", e);
                Err(e.into())
            }
        }
    }
}

#[cfg(test)]
mod test {
    use std::{str::FromStr, sync::Arc, time::Duration};

    use super::QuorumWaiter;
    use crate::{
        db::Db,
        types::{ReceivedAcknowledgment, Transaction, TxBatch},
    };

    type QuorumWaiterFixture = (
        tokio::sync::broadcast::Sender<TxBatch>,
        tokio::sync::mpsc::Sender<ReceivedAcknowledgment>,
        tokio::sync::mpsc::Receiver<blake3::Hash>,
        tokio_util::sync::CancellationToken,
        Arc<Db>,
        tokio::task::JoinHandle<()>,
    );

    fn lauch_quorum_waiter(db_path: &str) -> QuorumWaiterFixture {
        let _ = tracing_subscriber::fmt()
            .with_max_level(tracing::Level::INFO)
            .with_test_writer()
            .try_init();
        let (batches_tx, batches_rx) = tokio::sync::broadcast::channel(100);
        let (acknowledgments_tx, acknowledgments_rx) = tokio::sync::mpsc::channel(100);
        let (digest_tx, digest_rx) = tokio::sync::mpsc::channel(100);
        let db = Db::new(db_path.into()).expect("failed to open db");
        let quorum_threshold = 2;
        let quorum_timeout = 1000;
        let cancellation_token = tokio_util::sync::CancellationToken::new();
        let cancellation_token_clone = cancellation_token.clone();
        let db_waiter = Arc::new(db);
        let db_test = db_waiter.clone();
        let handle = QuorumWaiter::spawn(
            batches_rx,
            acknowledgments_rx,
            digest_tx,
            db_waiter,
            quorum_threshold,
            quorum_timeout,
            cancellation_token_clone,
        );
        (
            batches_tx,
            acknowledgments_tx,
            digest_rx,
            cancellation_token,
            db_test,
            handle,
        )
    }

    #[rstest::rstest]
    #[tokio::test(start_paused = true)]
    async fn test_cancelled() {
        let (_, _, _, cancellation_token, _, handle) = lauch_quorum_waiter("/tmp/test_db_0");
        cancellation_token.cancel();
        handle.await.expect("failed to await handle");
    }

    #[rstest::rstest]
    #[tokio::test(start_paused = true)]
    async fn test_quorum_received() {
        let (batches_tx, acknowledgments_tx, mut digest_rx, token, _, handle) =
            lauch_quorum_waiter("/tmp/test_db_1");

        let batch = TxBatch::default();
        let digest = blake3::hash(&bincode::serialize(&batch).expect("failed to serialize batch"));
        batches_tx.send(batch).expect("failed to send batch");
        tokio::time::sleep(Duration::from_millis(1)).await;
        for _ in 0..3 {
            acknowledgments_tx
                .send(ReceivedAcknowledgment {
                    acknoledgement: digest.as_bytes().to_vec(),
                    sender: libp2p::PeerId::random(),
                })
                .await
                .expect("failed to send ack");
        }
        let res = tokio::time::timeout(Duration::from_millis(10), digest_rx.recv()).await;
        assert!(res.unwrap().unwrap().as_bytes() == digest.as_bytes());
        token.cancel();
        handle.await.expect("failed to await handle");
    }

    #[rstest::rstest]
    #[tokio::test(start_paused = true)]
    async fn test_batch_forgotten_after_quorum_received() {
        let (batches_tx, acknowledgments_tx, mut digest_rx, token, _, handle) =
            lauch_quorum_waiter("/tmp/test_db_2");

        let batch = TxBatch::default();
        let digest = blake3::hash(&bincode::serialize(&batch).expect("failed to serialize batch"));

        batches_tx.send(batch).expect("failed to send batch");
        tokio::time::sleep(Duration::from_millis(1)).await;
        for _ in 0..3 {
            acknowledgments_tx
                .send(ReceivedAcknowledgment {
                    acknoledgement: digest.as_bytes().to_vec(),
                    sender: libp2p::PeerId::random(),
                })
                .await
                .expect("failed to send ack");
        }
        let res = tokio::time::timeout(Duration::from_millis(10), digest_rx.recv()).await;
        assert!(res.unwrap().unwrap().as_bytes() == digest.as_bytes());

        for _ in 0..3 {
            acknowledgments_tx
                .send(ReceivedAcknowledgment {
                    acknoledgement: digest.as_bytes().to_vec(),
                    sender: libp2p::PeerId::random(),
                })
                .await
                .expect("failed to send ack");
        }
        let res = tokio::time::timeout(Duration::from_millis(10), digest_rx.recv()).await;

        assert!(res.is_err());
        token.cancel();
        handle.await.expect("failed to await handle");
    }

    #[rstest::rstest]
    #[tokio::test(start_paused = true)]
    async fn test_multiple_batches_single_quorum() {
        let (batches_tx, acknowledgments_tx, mut digest_rx, token, _, handle) =
            lauch_quorum_waiter("/tmp/test_db_4");

        let batches = (0..30)
            .map(|n| vec![Transaction { data: vec![n; 100] }; 100])
            .collect::<Vec<TxBatch>>();
        let digest =
            blake3::hash(&bincode::serialize(&batches[9]).expect("failed to serialize batch"))
                .as_bytes()
                .to_vec();
        for batch in batches {
            batches_tx.send(batch).expect("failed to send batch");
            tokio::time::sleep(Duration::from_millis(1)).await;
        }
        for _ in 0..3 {
            acknowledgments_tx
                .send(ReceivedAcknowledgment {
                    acknoledgement: digest.clone(),
                    sender: libp2p::PeerId::random(),
                })
                .await
                .expect("failed to send acknowledgment");
        }

        let res = tokio::time::timeout(Duration::from_millis(10), digest_rx.recv())
            .await
            .unwrap()
            .unwrap()
            .as_bytes()
            .to_vec();

        assert!(res == digest);
        let res = tokio::time::timeout(Duration::from_millis(10), digest_rx.recv()).await;

        assert!(res.is_err());
        token.cancel();
        handle.await.expect("failed to await handle");
    }

    #[rstest::rstest]
    #[tokio::test(start_paused = true)]
    async fn test_multiple_batches_multiple_quorum() {
        let (batches_tx, acknowledgments_tx, mut digest_rx, token, _, handle) =
            lauch_quorum_waiter("/tmp/test_db_5");

        let batches = (0..30)
            .map(|n| vec![Transaction { data: vec![n; 100] }; 100])
            .collect::<Vec<TxBatch>>();
        for batch in &batches {
            batches_tx
                .send(batch.clone())
                .expect("failed to send batch");
            tokio::time::sleep(Duration::from_millis(1)).await;
        }
        for _ in 0..3 {
            for batch in &batches {
                let digest =
                    blake3::hash(&bincode::serialize(&batch).expect("failed to serialize batch"))
                        .as_bytes()
                        .to_vec();
                let ack = ReceivedAcknowledgment {
                    acknoledgement: digest.clone(),
                    sender: libp2p::PeerId::random(),
                };
                acknowledgments_tx
                    .send(ack)
                    .await
                    .expect("failed to send acknowledgment");
            }
        }
        for _ in batches {
            let res = tokio::time::timeout(Duration::from_millis(10), digest_rx.recv()).await;
            assert!(res.is_ok());
        }
        token.cancel();
        handle.await.expect("failed to await handle");
    }

    #[rstest::rstest]
    #[tokio::test(start_paused = true)]
    async fn test_duplicates_acknowledgements() {
        let (batches_tx, acknowledgments_tx, mut digest_rx, token, _, handle) =
            lauch_quorum_waiter("/tmp/test_db_6");

        let batch = TxBatch::default();
        let digest = blake3::hash(&bincode::serialize(&batch).expect("failed to serialize batch"));
        let ack = ReceivedAcknowledgment {
            acknoledgement: digest.as_bytes().to_vec(),
            sender: libp2p::PeerId::random(),
        };
        batches_tx.send(batch).expect("failed to send batch");
        tokio::time::sleep(Duration::from_millis(1)).await;
        for _ in 0..10 {
            acknowledgments_tx
                .send(ack.clone())
                .await
                .expect("failed to send ack");
        }
        let res = tokio::time::timeout(Duration::from_millis(10), digest_rx.recv()).await;
        assert!(res.is_err());
        token.cancel();
        handle.await.expect("failed to await handle");
    }
}<|MERGE_RESOLUTION|>--- conflicted
+++ resolved
@@ -1,14 +1,8 @@
-<<<<<<< HEAD
-use core::panic;
 use libp2p::PeerId;
 use std::{
     collections::{HashMap, HashSet},
     sync::Arc,
 };
-=======
-use libp2p::PeerId;
-use std::sync::Arc;
->>>>>>> 797fca61
 use tokio::task::JoinHandle;
 use tokio_util::sync::CancellationToken;
 
@@ -122,27 +116,12 @@
                     match batches.iter().position(|b| b.digest.as_bytes() == ack.as_slice()) {
                         Some(batch_index) => {
                             let batch = &mut batches[batch_index];
-<<<<<<< HEAD
                                 if !batch.acknowledgers.insert(sender) {
                                     tracing::warn!("Duplicate acknowledgment from peer: {:?}", sender);
                                 }
                                 if batch.acknowledgers.len() as u32 >= self.quorum_threshold {
                                     self.digest_tx.send(batch.digest).await?;
                                     let _ = self.insert_batch_in_db(batches.remove(batch_index));
-=======
-                            batch.ack_number += 1;
-                            if batch.ack_number >= self.quorum_threshold {
-                                tracing::info!("Batch is now confirmed: {:?}", batch.digest);
-                                let primary_id = PeerId::from_bytes(&[0;32])?; // TODO: get primary id
-                                self.digest_tx.send(NetworkRequest::SendTo(primary_id, RequestPayload::Digest(*batch.digest.as_bytes()))).await?;
-                                match self.db.insert(crate::db::Column::Batches, &batch.digest.to_string(), &batch.batch) {
-                                    Ok(_) => {
-                                        tracing::info!("Batch inserted in DB");
-                                    },
-                                    Err(e) => {
-                                        tracing::error!("Failed to insert batch in DB: {:?}", e);
-                                    }
->>>>>>> 797fca61
                                 }
                         },
                         _ => {}
