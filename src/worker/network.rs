use std::{
    collections::{BTreeMap, BTreeSet},
    time::Duration,
};

use futures::StreamExt as _;
use libp2p::{
    core::{multiaddr::Multiaddr, ConnectedPoint},
    identify::{self},
    identity::Keypair,
    mdns,
    request_response::{self, ProtocolSupport},
    swarm::{
        dial_opts::{DialOpts, PeerCondition},
        NetworkBehaviour, SwarmEvent,
    },
    PeerId, StreamProtocol,
};
use std::sync::Arc;
use tokio::{sync::mpsc, task::JoinHandle};
use tokio_util::sync::CancellationToken;

use crate::types::{NetworkRequest, ReceivedAcknowledgment, ReceivedBatch, RequestPayload};

/// Agent version
const AGENT_VERSION: &str = "narwals/0.0.1";
/// Protocol
// Main protocol
const MAIN_PROTOCOL: &str = "/calf/1";
// Componenet Protocol /{worker/primary}/{id}
const COMPONENT_PROTOCOL: &str = "/worker/1";
// Handshake key
// local peer id => encode avec ta keypair =>
const VALIDATOR_KEY: &str = "/key/{}";

#[derive(NetworkBehaviour)]
struct WorkerBehaviour {
    identify: identify::Behaviour,
    mdns: mdns::tokio::Behaviour,
    request_response: request_response::cbor::Behaviour<Vec<u8>, ()>,
}

pub(crate) struct Network {
    swarm: libp2p::Swarm<WorkerBehaviour>,
    my_addr: Multiaddr,
    seen: BTreeSet<PeerId>,
    in_peers: BTreeMap<PeerId, Multiaddr>,
    out_peers: BTreeMap<PeerId, Multiaddr>,
    local_peer_id: PeerId,
    to_dial_send: mpsc::Sender<(PeerId, Multiaddr)>,
    to_dial_recv: mpsc::Receiver<(PeerId, Multiaddr)>,
    network_rx: mpsc::Receiver<NetworkRequest>,
    received_ack_tx: mpsc::Sender<ReceivedAcknowledgment>,
    received_batches_tx: mpsc::Sender<ReceivedBatch>,
    validator_key: Keypair,
}

impl Network {
    #[must_use]
    pub fn spawn(
        network_rx: mpsc::Receiver<NetworkRequest>,
        received_ack_tx: mpsc::Sender<ReceivedAcknowledgment>,
        received_batches_tx: mpsc::Sender<ReceivedBatch>,
        local_key: Keypair,
        validator_key: Keypair,
        cancellation_token: CancellationToken,
    ) -> JoinHandle<()> {
<<<<<<< HEAD
        tokio::spawn(async move {
            let local_peer_id = PeerId::from(local_key.public());
            println!("local peer id: {local_peer_id}");
            let signature = format!(
                "/key/{:?}",
                hex::encode(local_key.sign(&local_peer_id.to_bytes()).unwrap()).as_str()
            );
=======
        let local_peer_id = PeerId::from(local_key.public());
        println!("local peer id: {local_peer_id}");
        let signature = format!(
            "/key/{}",
            hex::encode(validator_key.sign(&local_peer_id.to_bytes()).unwrap())
        );
>>>>>>> 3b0ca7b5

            let (to_dial_send, to_dial_recv) = mpsc::channel::<(PeerId, Multiaddr)>(100);

            let mdns_config = match mdns::tokio::Behaviour::new(
                mdns::Config::default(),
                local_key.public().to_peer_id(),
            ) {
                Ok(mdns) => mdns,
                Err(e) => {
                    tracing::error!("failed to create mdns behaviour: exiting {e}");
                    cancellation_token.cancel();
                    return;
                }
            };

            let swarm = libp2p::SwarmBuilder::with_existing_identity(local_key.clone())
                .with_tokio()
                .with_quic()
                .with_behaviour(|key| WorkerBehaviour {
                    identify: {
                        let cfg = identify::Config::new(MAIN_PROTOCOL.to_string(), key.public())
                            .with_push_listen_addr_updates(true)
                            .with_agent_version(AGENT_VERSION.to_string());
                        identify::Behaviour::new(cfg)
                    },
                    mdns: mdns_config,
                    request_response: {
                        let cfg =
                            request_response::Config::default().with_max_concurrent_streams(10);

                        request_response::cbor::Behaviour::<Vec<u8>, ()>::new(
                            [
                                (StreamProtocol::new(MAIN_PROTOCOL), ProtocolSupport::Full),
                                (
                                    StreamProtocol::new(COMPONENT_PROTOCOL),
                                    ProtocolSupport::Full,
                                ),
                                (
                                    StreamProtocol::try_from_owned(signature).unwrap(),
                                    ProtocolSupport::Full,
                                ),
                            ],
                            cfg,
                        )
                    },
                })
                .unwrap()
                .with_swarm_config(|c| c.with_idle_connection_timeout(Duration::from_secs(60)))
                .build();

            let mut this = Self {
                swarm,
                my_addr: Multiaddr::empty(),
                seen: BTreeSet::new(),
                in_peers: BTreeMap::new(),
                out_peers: BTreeMap::new(),
                local_peer_id,
                network_rx,
                received_ack_tx: received_ack_tx,
                received_batches_tx: received_batches_tx,
                to_dial_send,
                to_dial_recv,
                validator_key,
            };

            let run = this.run();

            let res = cancellation_token.run_until_cancelled(run).await;

            match res {
                Some(res) => {
                    match res {
                        Ok(_) => {
                            tracing::info!("worker network finished successfully");
                        }
                        Err(e) => {
                            tracing::error!("worker network finished with an error: {e}");
                        }
                    };
                    cancellation_token.cancel();
                }
                None => {
                    tracing::info!("worker network has been cancelled");
                }
            }
        })
    }

    pub async fn run(&mut self) -> anyhow::Result<()> {
        self.swarm
            .listen_on("/ip4/0.0.0.0/udp/0/quic-v1".parse().unwrap())
            .unwrap();

        // TODO: handle gracefully the shutdown of the network
        loop {
            tokio::select! {
                Some((peer_id, multiaddr)) = self.to_dial_recv.recv() => {
                    self.dial_peer(peer_id, multiaddr).await;
                },
                event = self.swarm.select_next_some() => {
                    self.handle_event(event).await;
                },
                Some(message) = self.network_rx.recv() => {
                    match message {
                        NetworkRequest::Broadcast(message) => {
                            self.broadcast(vec![], message).unwrap();
                        },
                        NetworkRequest::SendTo(peer_id, message) => {
                            self.send(peer_id, message).unwrap();
                        }
                    }
                }
            }
        }
    }

    async fn dial_peer(&mut self, peer_id: PeerId, multiaddr: Multiaddr) {
        let dial_opts = DialOpts::peer_id(peer_id)
            .condition(PeerCondition::DisconnectedAndNotDialing)
            .addresses(vec![multiaddr.clone()])
            .build();
        println!("Dialing {} -> {peer_id}", self.my_addr);
        let _ = self.swarm.dial(dial_opts);
    }

    /// Sends a message to a specific peer.
    pub fn send(&mut self, peer_id: PeerId, message: RequestPayload) -> anyhow::Result<()> {
        let serialized = bincode::serialize(&message)?;
        self.swarm
            .behaviour_mut()
            .request_response
            .send_request(&peer_id, serialized);
        Ok(())
    }

    /// Broadcasts a message to all connected peers.
    pub fn broadcast(
        &mut self,
        _peers: Vec<String>,
        message: RequestPayload,
    ) -> anyhow::Result<()> {
        let connected_peers: Vec<PeerId> = self.swarm.connected_peers().cloned().collect();
        for peer_id in connected_peers {
            self.send(peer_id, message.clone())?;
        }
        Ok(())
    }

    async fn handle_event(
        &mut self,
        event: SwarmEvent<WorkerBehaviourEvent>,
    ) -> anyhow::Result<()> {
        match event {
            SwarmEvent::Behaviour(WorkerBehaviourEvent::Identify(identify::Event::Received {
                peer_id,
                info,
            })) => {
                if peer_id != self.local_peer_id {
                    if info.protocol_version != MAIN_PROTOCOL {
                        tracing::info!("protocol missmatch, disconnecting from {}", info.protocol_version);
                                self.swarm
                                    .disconnect_peer_id(peer_id)
                                    .expect(&format!("failed to disconnect from {peer_id}"));
                        return Ok(());
                    }
                    tracing::info!("🚨🚨 info.protocols : {:?}", info.protocols);
                    match info.protocols.iter().find(|s| s.to_string().starts_with("/key/")) {
                        Some(key) => {
                            let auth_key = key.to_string();
                            if !auth_key.starts_with("/key/") {
                                tracing::info!("key not found, disconnecting from {}", peer_id);
                                self.swarm
                                    .disconnect_peer_id(peer_id)
                                    .expect(&format!("failed to disconnect from {peer_id}"));
                                return Ok(());
                            }
                            // safe unwrap since we check befort that the string start with /key/
                            tracing::info!("auth_key {}",auth_key);
                            let key = auth_key.strip_prefix("/key/").unwrap().to_string();
                            if key.is_empty() {
                                tracing::info!("key not found, disconnecting from {}", peer_id);
                                self.swarm
                                    .disconnect_peer_id(peer_id)
                                    .expect(&format!("failed to disconnect from {peer_id}"));
                                return Ok(());
                            }
                            // decode key
                            tracing::info!("key => {:?}", key);
                            let key = hex::decode(key).unwrap();
                            let is_verified =
                                self.validator_key.public().verify(&peer_id.to_bytes(), &key);
                            tracing::info!(
                                "🎉 is verified {}, is {:?}, should be {:?}",
                                is_verified,
                                key,
                                self.validator_key.sign(&peer_id.to_bytes()).unwrap()
                            );
                        }
                        None => {
                            tracing::info!("key not found, disconnecting from {}", peer_id);
                            self.swarm
                                .disconnect_peer_id(peer_id)
                                .expect(&format!("failed to disconnect from {peer_id}"));
                        }
                    }
                }
            }
            SwarmEvent::Behaviour(WorkerBehaviourEvent::Mdns(event)) => match event {
                mdns::Event::Discovered(list) => {
                    for (peer_id, multiaddr) in list {
                        if peer_id != self.local_peer_id && self.seen.insert(peer_id) {
                            println!("mDNS discovered a new peer: {peer_id}");
                            if !self.out_peers.contains_key(&peer_id) {
                                self.to_dial_send.send((peer_id, multiaddr.clone())).await?;
                            }
                        }
                    }
                }
                mdns::Event::Expired(list) => {
                    for (peer_id, _multiaddr) in list {
                        if peer_id != self.local_peer_id {
                            println!("mDNS peer has expired: {peer_id}");
                            self.seen.remove(&peer_id);
                            self.swarm
                                .disconnect_peer_id(peer_id)
                                .expect(&format!("failed to disconnect from {peer_id}"));
                        }
                    }
                }
            },
            SwarmEvent::Behaviour(WorkerBehaviourEvent::RequestResponse(
                request_response::Event::Message { peer, message },
            )) => match message {
                request_response::Message::Request {
                    request, channel, ..
                } => {
                    let peer_id = peer;
                    let req: Vec<u8> = request;
                    tracing::info!("request from {peer_id}: \"{:#?}\"", req);
                    let decoded = bincode::deserialize::<RequestPayload>(&req)?;
                    tracing::info!("decoded request: {:#?}", decoded);
                    match decoded {
                        RequestPayload::Batch(batch) => {
                            self.received_batches_tx
                                .send(ReceivedBatch {
                                    batch,
                                    sender: peer_id,
                                })
                                .await?;
                        }
                        RequestPayload::Acknoledgment(ack) => {
                            self.received_ack_tx
                                .send(ReceivedAcknowledgment {
                                    acknoledgement: ack,
                                    sender: peer_id,
                                })
                                .await?;
                        }
                    }
                }
                request_response::Message::Response { response, .. } => {
                    let peer_id = peer;
                    println!("response from {peer_id}: \"{:#?}\"", response);
                }
            },

            // Swarm Events
            SwarmEvent::ConnectionClosed { peer_id, .. } => {
                println!("connection to {peer_id} closed");
                self.in_peers.remove(&peer_id);
                self.out_peers.remove(&peer_id);
            }
            SwarmEvent::ConnectionEstablished {
                peer_id, endpoint, ..
            } => match endpoint {
                ConnectedPoint::Dialer { address, .. } => {
                    println!("dialed to {peer_id}: {address}");
                    self.out_peers.insert(peer_id, address.clone());
                }
                ConnectedPoint::Listener { send_back_addr, .. } => {
                    println!("received dial from {peer_id}: {send_back_addr}");
                    self.in_peers.insert(peer_id, send_back_addr.clone());
                }
            },
            SwarmEvent::Dialing { peer_id, .. } => {
                if let Some(peer_id) = peer_id {
                    println!("dialing {peer_id}...");
                }
            }
            SwarmEvent::ExternalAddrConfirmed { address } => {
                println!("external address confirmed as {address}");
                self.my_addr = address;
            }
            SwarmEvent::NewListenAddr { address, .. } => {
                println!("local peer is listening on {address}");
                self.my_addr = address;
            }
            SwarmEvent::OutgoingConnectionError { peer_id, .. } => {
                if let Some(peer_id) = peer_id {
                    println!("failed to dial {peer_id}...");
                }
            }
            _ => {}
        }
        Ok(())
    }
}<|MERGE_RESOLUTION|>--- conflicted
+++ resolved
@@ -65,22 +65,13 @@
         validator_key: Keypair,
         cancellation_token: CancellationToken,
     ) -> JoinHandle<()> {
-<<<<<<< HEAD
         tokio::spawn(async move {
-            let local_peer_id = PeerId::from(local_key.public());
-            println!("local peer id: {local_peer_id}");
-            let signature = format!(
-                "/key/{:?}",
-                hex::encode(local_key.sign(&local_peer_id.to_bytes()).unwrap()).as_str()
-            );
-=======
         let local_peer_id = PeerId::from(local_key.public());
         println!("local peer id: {local_peer_id}");
         let signature = format!(
             "/key/{}",
             hex::encode(validator_key.sign(&local_peer_id.to_bytes()).unwrap())
         );
->>>>>>> 3b0ca7b5
 
             let (to_dial_send, to_dial_recv) = mpsc::channel::<(PeerId, Multiaddr)>(100);
 
